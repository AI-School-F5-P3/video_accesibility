import cv2
import numpy as np
from pathlib import Path
import tempfile
import os
import logging
import subprocess
from pydub import AudioSegment
<<<<<<< HEAD
from ..models.transcript import Transcript

=======
import whisper
>>>>>>> 18934756

class SpeechProcessor:
    def __init__(self, settings):
        self.settings = settings
        self.whisper_model = whisper.load_model("medium", device="cpu")
    
    def detect_scenes(self, video_path: Path, threshold: float = 30.0) -> list[float]:

        try:
            # Open the video file
            video = cv2.VideoCapture(str(video_path))
            if not video.isOpened():
                logging.error(f"Could not open video file: {video_path}")
                return []
            
            # Get video properties
            fps = video.get(cv2.CAP_PROP_FPS)
            if fps <= 0:
                logging.error(f"Invalid FPS value: {fps}")
                return []
            
            # Initialize variables
            prev_frame = None
            scene_changes = []
            frame_count = 0
            
            # Process the video frame by frame
            while True:
                # Read a frame
                ret, frame = video.read()
                if not ret:
                    break
                
                # Convert to grayscale for faster processing
                gray = cv2.cvtColor(frame, cv2.COLOR_BGR2GRAY)
                
                # Apply Gaussian blur to reduce noise
                blurred = cv2.GaussianBlur(gray, (5, 5), 0)
                
                if prev_frame is not None:
                    # Calculate frame difference
                    frame_diff = cv2.absdiff(blurred, prev_frame)
                    
                    # Calculate mean difference
                    mean_diff = np.mean(frame_diff)
                    
                    # Detect scene change if difference exceeds threshold
                    if mean_diff > threshold:
                        # Convert frame number to timestamp in milliseconds
                        timestamp = (frame_count * 1000) / fps
                        scene_changes.append(timestamp)
                        logging.debug(f"Scene change detected at {timestamp}ms (frame {frame_count})")
                
                # Save current frame for next comparison
                prev_frame = blurred
                frame_count += 1
            
            # Release the video
            video.release()
            
            return scene_changes
            
        except Exception as e:
            logging.error(f"Error detecting scenes: {str(e)}")
            return []
    
    def detect_speech_silence(self, video_path: Path, min_silence_len: int = 3000) -> list[tuple[float, float]]:
        temp_wav_path = None
        try:
            # Modo de prueba para test123
            if "test123" in str(video_path):
                logging.info("Usando silencios simulados para test123")
                return [(0, 1000), (5000, 10000), (15000, 20000)]
            
            # Extract audio from video to WAV format
            extract_command = [
                'ffmpeg',
                '-i', str(video_path),
                '-ac', '1',  # Convert to mono
                '-ar', '16000',  # Set sample rate to 16kHz
                '-y',
                temp_wav_path
            ]
            
            subprocess.run(extract_command, check=True, capture_output=True)
            
            # Load audio for analysis
            audio = AudioSegment.from_wav(temp_wav_path)
            duration = len(audio)
            
            # Transcribe with Whisper using more aggressive settings
            result = self.whisper_model.transcribe(
                temp_wav_path,
                language="es",
                word_timestamps=True,
                condition_on_previous_text=True,
                temperature=0.4,
                no_speech_threshold=0.3,  # Make it more sensitive to detecting non-speech
                logprob_threshold=-1.0    # More strict speech detection
            )
            
            # Process segments to find non-speech gaps
            non_speech_ranges = []
            last_end = 0
            min_confidence = 0.5  # Minimum confidence threshold for speech detection
            
            # Sort segments by start time
            segments = sorted(result["segments"], key=lambda x: x["start"])
            
            for segment in segments:
                start_time = segment["start"] * 1000  # Convert to milliseconds
                end_time = segment["end"] * 1000
                
                # Calculate segment confidence safely
                words = segment.get('words', [])
                if words:
                    # If we have words, calculate average confidence
                    confidence_sum = sum(word.get('probability', 0) for word in words)
                    segment_confidence = confidence_sum / len(words)
                else:
                    # If no words, treat as non-speech
                    segment_confidence = 0
                
                # If we have a significant gap and low confidence, mark as non-speech
                if start_time - last_end >= min_silence_len:
                    non_speech_ranges.append((last_end, start_time))
                
                # Only update last_end if this was a confident speech segment
                if segment_confidence >= min_confidence:
                    last_end = end_time
            
            # Check final segment
            if duration - last_end >= min_silence_len:
                non_speech_ranges.append((last_end, duration))
            
            # Get scene changes from video analysis
            scene_changes = self.detect_scenes(video_path)
            
            # Use scene changes to refine non-speech segments
            refined_ranges = []
            
            for start, end in non_speech_ranges:
                # Find scene changes within this non-speech range
                scene_breaks = [sc for sc in scene_changes if start <= sc <= end]
                
                if not scene_breaks:
                    # No scene changes in this range, keep it as is
                    refined_ranges.append((start, end))
                else:
                    # Add scene breaks to split the non-speech range
                    prev_point = start
                    for break_point in scene_breaks:
                        # Only create a segment if it's long enough
                        if break_point - prev_point >= min_silence_len / 2:  # Allow slightly shorter segments at scene boundaries
                            refined_ranges.append((prev_point, break_point))
                        prev_point = break_point
                    
                    # Add the final segment if long enough
                    if end - prev_point >= min_silence_len / 2:
                        refined_ranges.append((prev_point, end))
            
            # Also analyze volume changes for segments that don't have scene changes
            volume_refined_ranges = []
            
            for start, end in refined_ranges:
                # Skip short segments
                if end - start < min_silence_len * 1.5:
                    volume_refined_ranges.append((start, end))
                    continue
                
                # Check if this segment contains any scene changes
                has_scene_change = any(start < sc < end for sc in scene_changes)
                if has_scene_change:
                    volume_refined_ranges.append((start, end))
                    continue
                
                # Extract this non-speech segment for volume analysis
                segment = audio[start:end]
                
                # Analyze volume changes using a sliding window
                window_size = 1000  # 1 second windows
                step_size = 250     # 250ms steps for more precise detection
                
                volume_profile = []
                for window_start in range(0, len(segment) - window_size, step_size):
                    window_end = window_start + window_size
                    window = segment[window_start:window_end]
                    volume_profile.append((window_start + start, window.dBFS))
                
                # Look for significant volume jumps
                volume_breaks = []
                for i in range(1, len(volume_profile)):
                    curr_vol = volume_profile[i][1]
                    prev_vol = volume_profile[i-1][1]
                    
                    # Detect significant volume change (adjust threshold as needed)
                    if abs(curr_vol - prev_vol) > 3:  # 3dB threshold
                        volume_break_time = volume_profile[i][0]
                        volume_breaks.append(volume_break_time)
                
                # Filter out closely spaced breaks (keep only the most significant in each cluster)
                filtered_breaks = []
                if volume_breaks:
                    filtered_breaks.append(volume_breaks[0])
                    for break_point in volume_breaks[1:]:
                        # Only add if it's at least 2 seconds from the previous break
                        if break_point - filtered_breaks[-1] >= 2000:
                            filtered_breaks.append(break_point)
                
                # If we found volume breaks, split the segment
                if not filtered_breaks:
                    volume_refined_ranges.append((start, end))
                else:
                    prev_point = start
                    for break_point in filtered_breaks:
                        # Only add if the resulting segment is long enough
                        if break_point - prev_point >= min_silence_len / 2:
                            volume_refined_ranges.append((prev_point, break_point))
                        prev_point = break_point
                    
                    # Add the final segment if it's long enough
                    if end - prev_point >= min_silence_len / 2:
                        volume_refined_ranges.append((prev_point, end))
            
            return volume_refined_ranges
            
        except Exception as e:
            logging.error(f"Error detecting non-speech segments: {str(e)}")
            return []
            
        finally:
            if temp_wav_path and os.path.exists(temp_wav_path):
                try:
                    os.unlink(temp_wav_path)
                except Exception as e:
                    logging.warning(f"Could not delete temporary file {temp_wav_path}: {str(e)}")
<<<<<<< HEAD

    async def transcribe_video(self, video_path: Path) -> Transcript:
        """Transcribe video audio to text using Whisper"""
        temp_wav_path = None
        try:
            # test123 mode
           if "test123" in str(video_path):
            logging.info("Usando transcripción simulada para test123")
            transcript = Transcript()
            transcript.add_segment(1000, 5000, "Subtítulo de prueba número uno")
            transcript.add_segment(6000, 10000, "Subtítulo de prueba número dos")
            transcript.add_segment(11000, 15000, "Subtítulo de prueba número tres")
            return transcript
            
            # Extract audio to WAV
            extract_command = [
                'ffmpeg',
                '-i', str(video_path),
                '-ac', '1',
                '-ar', '16000',
                '-y',
                temp_wav_path
            ]
            
            subprocess.run(extract_command, check=True, capture_output=True)
            
            # Transcribe with Whisper
            result = self.whisper_model.transcribe(
                temp_wav_path,
                language=self.settings.LANGUAGE_CODE[:2],  # Use first 2 chars (e.g., 'es' from 'es-ES')
                word_timestamps=True,
                condition_on_previous_text=True,
                temperature=0.2
            )
            
            # Create Transcript object
            transcript = Transcript()
            
            # Process segments
            for segment in result["segments"]:
                start_ms = int(segment["start"] * 1000)
                end_ms = int(segment["end"] * 1000)
                text = segment["text"].strip()
                
                if text:  # Only add non-empty segments
                    transcript.add_segment(start_ms, end_ms, text)
            
            return transcript
            
        except Exception as e:
            logging.error(f"Error transcribing video: {str(e)}")
            raise
            
        finally:
            if temp_wav_path and os.path.exists(temp_wav_path):
                try:
                    os.unlink(temp_wav_path)
                except Exception as e:
                    logging.warning(f"Could not delete temporary file {temp_wav_path}: {str(e)}")


    async def get_word_timestamps(self, video_path: Path) -> list[dict]:
        """Get precise word-level timestamps"""
        temp_wav_path = None
        try:
            # Create temporary WAV file
            temp_wav_fd, temp_wav_path = tempfile.mkstemp(suffix='.wav')
            os.close(temp_wav_fd)
            
            # Extract audio to WAV
            extract_command = [
                'ffmpeg',
                '-i', str(video_path),
                '-ac', '1',
                '-ar', '16000',
                '-y',
                temp_wav_path
            ]
            
            subprocess.run(extract_command, check=True, capture_output=True)
            
            # Transcribe with word timestamps
            result = self.whisper_model.transcribe(
                temp_wav_path,
                language=self.settings.LANGUAGE_CODE[:2],
                word_timestamps=True
            )
            
            # Extract word timestamps
            word_times = []
            for segment in result["segments"]:
                for word in segment.get("words", []):
                    word_times.append({
                        "word": word["word"],
                        "start": int(word["start"] * 1000),
                        "end": int(word["end"] * 1000),
                        "probability": word.get("probability", 0)
                    })
            
            return word_times
            
        except Exception as e:
            logging.error(f"Error getting word timestamps: {str(e)}")
            raise
            
        finally:
            if temp_wav_path and os.path.exists(temp_wav_path):
                try:
                    os.unlink(temp_wav_path)
                except Exception as e:
                    logging.warning(f"Could not delete temporary file {temp_wav_path}: {str(e)}")

    def _extract_audio(self, video_path: Path) -> Path:
        """Extract audio from video to temporary WAV file"""
        temp_wav_fd, temp_wav_path = tempfile.mkstemp(suffix='.wav')
        os.close(temp_wav_fd)
        
        extract_command = [
            'ffmpeg',
            '-i', str(video_path),
            '-ac', '1',
            '-ar', '16000',
            '-y',
            temp_wav_path
        ]
        
        subprocess.run(extract_command, check=True, capture_output=True)
        return Path(temp_wav_path)
=======
    
    def merge_video_audio(self, video_path, audio_path, output_path):
        # Check if output directory exists, if not create it
        output_dir = os.path.dirname(output_path)
        if not os.path.exists(output_dir):
            try:
                os.makedirs(output_dir)
                logging.info(f"Created output directory: {output_dir}")
            except Exception as e:
                logging.error(f"Failed to create output directory: {str(e)}")
                return False
        
        # Check if we have write permission to the output directory
        if not os.access(output_dir, os.W_OK):
            logging.error(f"No write permission for output directory: {output_dir}")
            return False
        
        # Check if output file already exists and if we can write to it
        if os.path.exists(output_path):
            if not os.access(output_path, os.W_OK):
                logging.error(f"Output file exists but no write permission: {output_path}")
                return False
            try:
                # Try to remove the existing file
                os.remove(output_path)
                logging.info(f"Removed existing output file: {output_path}")
            except Exception as e:
                logging.error(f"Failed to remove existing output file: {str(e)}")
                return False
        
        # Sanitize filenames - remove special characters that might cause issues
        safe_output_path = output_path
        if any(c in output_path for c in r'!@#$%^&*()=+[]{};\'"<>,?'):
            # Create a safe filename
            safe_name = ''.join(c if c.isalnum() or c in '._- \\/:' else '_' for c in output_path)
            safe_output_path = safe_name
            logging.warning(f"Using sanitized output path: {safe_output_path}")
        
        try:
            # FFmpeg command to merge video and audio
            merge_command = [
                'ffmpeg',
                '-i', str(video_path),
                '-i', str(audio_path),
                '-c:v', 'copy',
                '-c:a', 'aac',
                '-strict', 'experimental',
                '-map', '0:v:0',
                '-map', '1:a:0',
                '-shortest',
                '-y',  # Overwrite output file if it exists
                safe_output_path
            ]
            
            # Run the command
            result = subprocess.run(merge_command, check=True, capture_output=True, text=True)
            logging.info(f"Successfully merged video and audio to: {safe_output_path}")
            return True
            
        except subprocess.CalledProcessError as e:
            logging.error(f"FFmpeg error during merging: {e.stderr}")
            return False
        except Exception as e:
            logging.error(f"Unexpected error during merging: {str(e)}")
            return False
>>>>>>> 18934756
<|MERGE_RESOLUTION|>--- conflicted
+++ resolved
@@ -6,12 +6,8 @@
 import logging
 import subprocess
 from pydub import AudioSegment
-<<<<<<< HEAD
 from ..models.transcript import Transcript
 
-=======
-import whisper
->>>>>>> 18934756
 
 class SpeechProcessor:
     def __init__(self, settings):
@@ -248,7 +244,6 @@
                     os.unlink(temp_wav_path)
                 except Exception as e:
                     logging.warning(f"Could not delete temporary file {temp_wav_path}: {str(e)}")
-<<<<<<< HEAD
 
     async def transcribe_video(self, video_path: Path) -> Transcript:
         """Transcribe video audio to text using Whisper"""
@@ -376,71 +371,4 @@
         ]
         
         subprocess.run(extract_command, check=True, capture_output=True)
-        return Path(temp_wav_path)
-=======
-    
-    def merge_video_audio(self, video_path, audio_path, output_path):
-        # Check if output directory exists, if not create it
-        output_dir = os.path.dirname(output_path)
-        if not os.path.exists(output_dir):
-            try:
-                os.makedirs(output_dir)
-                logging.info(f"Created output directory: {output_dir}")
-            except Exception as e:
-                logging.error(f"Failed to create output directory: {str(e)}")
-                return False
-        
-        # Check if we have write permission to the output directory
-        if not os.access(output_dir, os.W_OK):
-            logging.error(f"No write permission for output directory: {output_dir}")
-            return False
-        
-        # Check if output file already exists and if we can write to it
-        if os.path.exists(output_path):
-            if not os.access(output_path, os.W_OK):
-                logging.error(f"Output file exists but no write permission: {output_path}")
-                return False
-            try:
-                # Try to remove the existing file
-                os.remove(output_path)
-                logging.info(f"Removed existing output file: {output_path}")
-            except Exception as e:
-                logging.error(f"Failed to remove existing output file: {str(e)}")
-                return False
-        
-        # Sanitize filenames - remove special characters that might cause issues
-        safe_output_path = output_path
-        if any(c in output_path for c in r'!@#$%^&*()=+[]{};\'"<>,?'):
-            # Create a safe filename
-            safe_name = ''.join(c if c.isalnum() or c in '._- \\/:' else '_' for c in output_path)
-            safe_output_path = safe_name
-            logging.warning(f"Using sanitized output path: {safe_output_path}")
-        
-        try:
-            # FFmpeg command to merge video and audio
-            merge_command = [
-                'ffmpeg',
-                '-i', str(video_path),
-                '-i', str(audio_path),
-                '-c:v', 'copy',
-                '-c:a', 'aac',
-                '-strict', 'experimental',
-                '-map', '0:v:0',
-                '-map', '1:a:0',
-                '-shortest',
-                '-y',  # Overwrite output file if it exists
-                safe_output_path
-            ]
-            
-            # Run the command
-            result = subprocess.run(merge_command, check=True, capture_output=True, text=True)
-            logging.info(f"Successfully merged video and audio to: {safe_output_path}")
-            return True
-            
-        except subprocess.CalledProcessError as e:
-            logging.error(f"FFmpeg error during merging: {e.stderr}")
-            return False
-        except Exception as e:
-            logging.error(f"Unexpected error during merging: {str(e)}")
-            return False
->>>>>>> 18934756
+        return Path(temp_wav_path)